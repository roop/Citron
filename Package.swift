--- conflicted
+++ resolved
@@ -12,16 +12,6 @@
         .plugin(name: "CitronParserGenerator", targets: ["CitronParserGenerator"])
     ],
     targets: [
-<<<<<<< HEAD
-        .executableTarget(
-            name: "citron"),
-        .target(
-            name: "CitronParserModule",
-            exclude: ["LICENSE.txt"]),
-        .target(
-            name: "CitronLexerModule",
-            exclude: ["LICENSE.txt"]),
-=======
       .executableTarget(name: "citron"),
       .target(name: "CitronParserModule", exclude: ["LICENSE.txt"]),
       .target(name: "CitronLexerModule", exclude: ["LICENSE.txt"]),
@@ -57,6 +47,5 @@
         path: "examples/functype_ec",
         exclude: ["README.md", "Makefile"],
         plugins: [.plugin(name: "CitronParserGenerator")]),
->>>>>>> 49914ade
     ]
 )